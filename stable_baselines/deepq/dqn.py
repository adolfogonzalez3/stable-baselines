--- conflicted
+++ resolved
@@ -80,12 +80,8 @@
         self.step_model = None
         self.update_target = None
         self.act = None
-<<<<<<< HEAD
         self.replay_buffer_obj = None
-=======
         self.proba_step = None
-        self.replay_buffer = None
->>>>>>> 65d65833
         self.beta_schedule = None
         self.exploration = None
         self.params = None
